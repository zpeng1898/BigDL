--- conflicted
+++ resolved
@@ -140,25 +140,10 @@
   @volatile private var _default: ThreadPool = null
 
   // Thread pool for layer use
-<<<<<<< HEAD
-  @volatile private var _model: ThreadPool = new ThreadPool(1).setMKLThread(1)
+  @volatile private var _model: ThreadPool = new ThreadPool(1).setMKLThread(MKL.getNumThreads)
 
   // Thread pool for parameterManager use
   @volatile private var _pmPool: ThreadPool = null
-
-  private def getCoreNumberFromEnv : Int = {
-    val env = System.getenv("DL_CORE_NUMBER")
-    if (env == null) {
-      // We assume the HT is enabled
-      // Todo: check the Hyper threading
-      Runtime.getRuntime().availableProcessors() / 2
-    } else {
-      env.toInt
-    }
-  }
-=======
-  @volatile private var _model: ThreadPool = new ThreadPool(1).setMKLThread(MKL.getNumThreads)
->>>>>>> 9f2e3d33
 
   /**
    * If user undefine the property bigdl.coreNumber, it will return physical core number
@@ -448,28 +433,6 @@
       throw new IllegalArgumentException(s"Engine.init: Unsupported master format $master")
     }
   }
-<<<<<<< HEAD
-
-  private def checkSysEnv() : Unit = {
-    // bigdl.disableCheckSysEnv is only for test purpose
-    if (System.getProperty("bigdl.disableCheckSysEnv") != null) {
-      return
-    }
-
-    readConf
-      .filter(_._1.startsWith("spark.executorEnv."))
-      .map(c => (c._1.substring(18), c._2))
-      .foreach(env => {
-        require(System.getenv(env._1) != null,
-          s"Engine.init: Cannot find ${env._1} in environment variables. $ENV_VAR_ERROR")
-        require(System.getenv(env._1) == env._2,
-          s"Engine.init: Environment variable ${env._1} is ${System.getenv(env._1)}. " +
-          s"But it should be ${env._2}. $ENV_VAR_ERROR")
-    })
-  }
-
-  checkSysEnv()
-
   
   var parNumber = 0
   private[bigdl] def partitionNumber(): Option[Int] = {
@@ -484,6 +447,4 @@
   private[bigdl] def setPartitionNumber(n : Option[Int]): Unit = {
     parNumber = n.get
   }
-=======
->>>>>>> 9f2e3d33
 }